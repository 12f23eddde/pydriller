# Copyright 2018 Davide Spadini
#
# Licensed under the Apache License, Version 2.0 (the "License");
# you may not use this file except in compliance with the License.
# You may obtain a copy of the License at
#
#    http://www.apache.org/licenses/LICENSE-2.0
#
# Unless required by applicable law or agreed to in writing, software
# distributed under the License is distributed on an "AS IS" BASIS,
# WITHOUT WARRANTIES OR CONDITIONS OF ANY KIND, either express or implied.
# See the License for the specific language governing permissions and
# limitations under the License.

"""
This module includes 1 class, GitRepository, representing a repository in Git.
"""

import logging
import os
from pathlib import Path
from threading import Lock
from typing import List, Dict, Tuple, Set, Generator

from git import Git, Repo, GitCommandError, Commit as GitCommit

from pydriller.domain.commit import Commit, ModificationType, Modification
from pydriller.utils.hyperblame import GitHyperBlame

logger = logging.getLogger(__name__)


class GitRepository:
    """
    Class representing a repository in Git. It contains most of the logic of
    PyDriller: obtaining the list of commits, checkout, reset, etc.
    """

    # pylint: disable=too-many-instance-attributes
    def __init__(self, path: str):
        """
        Init the Git RepositoryMining.

        :param str path: path to the repository
        """
        self.path = Path(path)
        self.hyperblame = GitHyperBlame(path)
        self.project_name = self.path.name
        self.lock = Lock()
        self._hyper_blame_available = None
        self._git = None
        self._repo = None
        self._commit_options = {
            "path": self.path,
            "main_branch": None
        }

        if 'histogram' in kwargs:
            self._commit_options['histogram'] = True

    @property
    def git(self):
        """
        GitPython object Git.

        :return: Git
        """
        if self._git is None:
            self._open_git()
        return self._git

    @property
    def repo(self):
        """
        GitPython object Repo.

        :return: Repo
        """
        if self._repo is None:
            self._open_repository()
        return self._repo

    def _open_git(self):
        self._git = Git(str(self.path))

    def _open_repository(self):
        self._repo = Repo(str(self.path))
        if self._commit_options["main_branch"] is None:
            self._discover_main_branch(self._repo)

    def _discover_main_branch(self, repo):
        try:
            self._commit_options["main_branch"] = repo.active_branch.name
        except TypeError:
            logger.info("HEAD is a detached symbolic reference, setting "
                        "main branch to empty string")
            self._commit_options["main_branch"] = ''

    def get_head(self) -> Commit:
        """
        Get the head commit.

        :return: Commit of the head commit
        """
        head_commit = self.repo.head.commit
        return Commit(head_commit, **self._commit_options)

    def get_list_commits(self, branch: str = None,
                         reverse_order: bool = True) \
            -> Generator[Commit, None, None]:
        """
        Return a generator of commits of all the commits in the repo.

        :return: Generator[Commit], the generator of all the commits in the
            repo
        """
        for commit in self.repo.iter_commits(branch, reverse=reverse_order):
            yield self.get_commit_from_gitpython(commit)

    def get_commit(self, commit_id: str) -> Commit:
        """
        Get the specified commit.

        :param str commit_id: hash of the commit to analyze
        :return: Commit
        """
        gp_commit = self.repo.commit(commit_id)
        return Commit(gp_commit, **self._commit_options)

<<<<<<< HEAD
    @staticmethod
    def get_commit_from_gitpython(commit: GitCommit, **kwargs) -> Commit:
=======
    def get_commit_from_gitpython(self, commit: GitCommit) -> Commit:
>>>>>>> fc505c0b
        """
        Build a PyDriller commit object from a GitPython commit object.
        This is internal of PyDriller, I don't think users generally will need
        it.

        :param GitCommit commit: GitPython commit
        :return: Commit commit: PyDriller commit
        """
        return Commit(commit, **self._commit_options)

    def checkout(self, _hash: str) -> None:
        """
        Checkout the repo at the speficied commit.
        BE CAREFUL: this will change the state of the repo, hence it should
        *not* be used with more than 1 thread.

        :param _hash: commit hash to checkout
        """
        with self.lock:
            self._delete_tmp_branch()
            self.git.checkout('-f', _hash, b='_PD')

    def _delete_tmp_branch(self) -> None:
        try:
            # we are already in _PD, so checkout the master branch before
            # deleting it
            if self.repo.active_branch.name == '_PD':
                self.git.checkout('-f', self._commit_options["main_branch"])
            self.repo.delete_head('_PD', force=True)
        except GitCommandError:
            logger.debug("Branch _PD not found")

    def files(self) -> List[str]:
        """
        Obtain the list of the files (excluding .git directory).

        :return: List[str], the list of the files
        """
        _all = []
        for path, _, files in os.walk(str(self.path)):
            if '.git' in path:
                continue
            for name in files:
                _all.append(os.path.join(path, name))
        return _all

    def reset(self) -> None:
        """
        Reset the state of the repo, checking out the main branch and
        discarding
        local changes (-f option).

        """
        with self.lock:
            self.git.checkout('-f', self._commit_options["main_branch"])
            self._delete_tmp_branch()

    def total_commits(self) -> int:
        """
        Calculate total number of commits.

        :return: the total number of commits
        """
        return len(list(self.get_list_commits()))

    def get_commit_from_tag(self, tag: str) -> Commit:
        """
        Obtain the tagged commit.

        :param str tag: the tag
        :return: Commit commit: the commit the tag referred to
        """
        try:
            selected_tag = self.repo.tags[tag]
            return self.get_commit(selected_tag.commit.hexsha)
        except (IndexError, AttributeError):
            logger.debug('Tag %s not found', tag)
            raise

    def get_tagged_commits(self):
        """
        Obtain the hash of all the tagged commits.

        :return: list of tagged commits (can be empty if there are no tags)
        """
        tags = []
        for tag in self.repo.tags:
            if tag.commit:
                tags.append(tag.commit.hexsha)
        return tags

    def parse_diff(self, diff: str) -> Dict[str, List[Tuple[int, str]]]:
        """
        Given a diff, returns a dictionary with the added and deleted lines.
        The dictionary has 2 keys: "added" and "deleted", each containing the
        corresponding added or deleted lines. For both keys, the value is a
        list of Tuple (int, str), corresponding to (number of line in the file,
        actual line).


        :param str diff: diff of the commit
        :return: Dictionary
        """
        lines = diff.split('\n')
        modified_lines = {'added': [], 'deleted': []}

        count_deletions = 0
        count_additions = 0

        for line in lines:
            line = line.rstrip()
            count_deletions += 1
            count_additions += 1

            if line.startswith('@@'):
                count_deletions, count_additions = self._get_line_numbers(line)

            if line.startswith('-'):
                modified_lines['deleted'].append((count_deletions, line[1:]))
                count_additions -= 1

            if line.startswith('+'):
                modified_lines['added'].append((count_additions, line[1:]))
                count_deletions -= 1

            if line == r'\ No newline at end of file':
                count_deletions -= 1
                count_additions -= 1

        return modified_lines

    @staticmethod
    def _get_line_numbers(line):
        token = line.split(" ")
        numbers_old_file = token[1]
        numbers_new_file = token[2]
        delete_line_number = int(numbers_old_file.split(",")[0]
                                 .replace("-", "")) - 1
        additions_line_number = int(numbers_new_file.split(",")[0]) - 1
        return delete_line_number, additions_line_number

    def get_commits_last_modified_lines(self, commit: Commit,
                                        modification: Modification = None,
                                        hyper_blame: bool = False,
                                        hashes_to_ignore_path: str = None) \
            -> Dict[str, Set[str]]:
        """
        Given the Commit object, returns the set of commits that last
        "touched" the lines that are modified in the files included in the
        commit. It applies SZZ.

        IMPORTANT: for better results, we suggest to install Google
        depot_tools first (see
        https://dev.chromium.org/developers/how-tos/install-depot-tools).
        This allows PyDriller to use "git hyper-blame" instead of the normal
        blame. If depot_tools are not installed, PyDriller will automatically
        switch to the normal blame.

        The algorithm works as follow: (for every file in the commit)

        1- obtain the diff

        2- obtain the list of deleted lines

        3- blame the file and obtain the commits were those lines were added

        Can also be passed as parameter a single Modification, in this case
        only this file will be analyzed.

        :param Commit commit: the commit to analyze
        :param Modification modification: single modification to analyze
        :param bool hyper_blame: whether to use git hyper blame or the
            normal blame (by default it uses the normal blame).
        :param str hashes_to_ignore_path: path to a file containing hashes of
               commits to ignore. (only works with git hyper blame)
        :return: the set containing all the bug inducing commits
        """
        hashes_to_ignore = []
        if hashes_to_ignore_path is not None:
            assert os.path.exists(hashes_to_ignore_path), \
                "The file with the commit hashes to ignore does not exist"
            hashes_to_ignore = open(hashes_to_ignore_path).readlines()

        if modification is not None:
            modifications = [modification]
        else:
            modifications = commit.modifications

        return self._calculate_last_commits(commit, modifications,
                                            hyper_blame,
                                            hashes_to_ignore)

    def _calculate_last_commits(self, commit: Commit,
                                modifications: List[Modification],
                                hyper_blame: bool = False,
                                hashes_to_ignore: List[str] = None) \
            -> Dict[str, Set[str]]:

        commits = {}

        for mod in modifications:
            path = mod.new_path
            if mod.change_type == ModificationType.RENAME or \
                    mod.change_type == ModificationType.DELETE:
                path = mod.old_path
            deleted_lines = self.parse_diff(mod.diff)['deleted']
            try:
                blame = self._get_blame(commit.hash, path, hyper_blame,
                                        hashes_to_ignore)
                for num_line, line in deleted_lines:
                    if not self._useless_line(line.strip()):
                        buggy_commit = blame[num_line - 1].split(' ')[
                            0].replace('^', '')

                        if mod.change_type == ModificationType.RENAME:
                            path = mod.new_path

                        commits.setdefault(path, set()).add(
                            self.get_commit(buggy_commit).hash)
            except GitCommandError:
                logger.debug(
                    "Could not found file %s in commit %s. Probably a double "
                    "rename!", mod.filename, commit.hash)

        return commits

    def _get_blame(self, commit_hash: str, path: str,
                   hyper_blame: bool = False,
                   hashes_to_ignore: List[str] = None):
        """
        If "git hyper-blame" is available, use it. Otherwise use normal blame.
        """
        if not hyper_blame or hashes_to_ignore is None:
            return self.git.blame('-w', commit_hash + '^',
                                  '--', path).split('\n')
        return self.hyperblame.hyper_blame(hashes_to_ignore, path,
                                           commit_hash + '^')

    @staticmethod
    def _useless_line(line: str):
        # this covers comments in Java and Python, as well as empty lines.
        # More have to be added!
        return not line or \
               line.startswith('//') or \
               line.startswith('#') or \
               line.startswith("/*") or \
               line.startswith("'''") or \
               line.startswith('"""') or \
               line.startswith("*")

    def get_commits_modified_file(self, filepath: str) -> List[str]:
        """
        Given a filepath, returns all the commits that modified this file
        (following renames).

        :param str filepath: path to the file
        :return: the list of commits' hash
        """
        path = str(Path(filepath))

        commits = []
        try:
            commits = self.git.log("--follow", "--format=%H", path).split('\n')
        except GitCommandError:
            logger.debug("Could not find information of file %s", path)

        return commits<|MERGE_RESOLUTION|>--- conflicted
+++ resolved
@@ -37,7 +37,7 @@
     """
 
     # pylint: disable=too-many-instance-attributes
-    def __init__(self, path: str):
+    def __init__(self, path: str, **kwargs):
         """
         Init the Git RepositoryMining.
 
@@ -127,12 +127,7 @@
         gp_commit = self.repo.commit(commit_id)
         return Commit(gp_commit, **self._commit_options)
 
-<<<<<<< HEAD
-    @staticmethod
-    def get_commit_from_gitpython(commit: GitCommit, **kwargs) -> Commit:
-=======
     def get_commit_from_gitpython(self, commit: GitCommit) -> Commit:
->>>>>>> fc505c0b
         """
         Build a PyDriller commit object from a GitPython commit object.
         This is internal of PyDriller, I don't think users generally will need
