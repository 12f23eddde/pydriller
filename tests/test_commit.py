# Copyright 2018 Davide Spadini
#
# Licensed under the Apache License, Version 2.0 (the "License");
# you may not use this file except in compliance with the License.
# You may obtain a copy of the License at
#
#    http://www.apache.org/licenses/LICENSE-2.0
#
# Unless required by applicable law or agreed to in writing, software
# distributed under the License is distributed on an "AS IS" BASIS,
# WITHOUT WARRANTIES OR CONDITIONS OF ANY KIND, either express or implied.
# See the License for the specific language governing permissions and
# limitations under the License.

import logging

from pydriller.domain.commit import Modification, ModificationType

logging.basicConfig(
    format='%(asctime)s - %(levelname)s - %(message)s', level=logging.INFO)

import pytest
from pathlib import Path
from pydriller.git_repository import GitRepository
from datetime import timezone

@pytest.yield_fixture(scope="module")
def resource():
    yield GitRepository('test-repos/git-1/')


def test_equal(resource):
    c1 = resource.get_commit('e7d13b0511f8a176284ce4f92ed8c6e8d09c77f2')
    c2 = resource.get_commit(c1.parents[0])
    c3 = resource.get_commit('a4ece0762e797d2e2dcbd471115108dd6e05ff58')

    assert c1.parents[0] == 'a4ece0762e797d2e2dcbd471115108dd6e05ff58'
    assert c3 == c2
    assert c1 != c3


def test_filename():
    diff_and_sc = {
        'diff': '',
        'source_code': ''
    }
    m1 = Modification('dspadini/pydriller/myfile.py',
                      'dspadini/pydriller/mynewfile.py',
                      ModificationType.ADD, diff_and_sc)
    m3 = Modification('dspadini/pydriller/myfile.py',
                      'dspadini/pydriller/mynewfile.py',
                      ModificationType.ADD, diff_and_sc)
    m2 = Modification('dspadini/pydriller/myfile.py',
                      None,
                      ModificationType.ADD, diff_and_sc)

    assert m1.filename == 'mynewfile.py'
    assert m2.filename == 'myfile.py'
    assert m1 != m2
    assert m3 == m1


def test_metrics_python():
    with open('test-repos/test6/git_repository.py') as f:
        sc = f.read()

    diff_and_sc = {
        'diff': '',
        'source_code': sc
    }

    m1 = Modification('test-repos/test6/git_repository.py',
                      "test-repos/test6/git_repository.py",
                      ModificationType.MODIFY, diff_and_sc)

    assert m1.nloc == 196
    assert m1.token_count == 1009
    assert m1.complexity == 43

    assert len(m1.methods) == 19


def test_metrics_cpp():
    with open('test-repos/test6/FileCPP.cpp') as f:
        sc = f.read()

    diff_and_sc = {
        'diff': '',
        'source_code': sc
    }

    m1 = Modification('test-repos/test6/FileCPP.cpp',
                      "test-repos/test6/FileCPP.cpp",
                      ModificationType.MODIFY, diff_and_sc)

    assert m1.nloc == 793
    assert m1.token_count == 5564
    assert m1.complexity == 199

    assert len(m1.methods) == 16


def test_metrics_java():
    with open('test-repos/test6/FileJava.java') as f:
        sc = f.read()

    diff_and_sc = {
        'diff': '',
        'source_code': sc
    }

    m1 = Modification('test-repos/test6/FileJava.java',
                      "test-repos/test6/FileJava.java",
                      ModificationType.MODIFY, diff_and_sc)

    assert m1.nloc == 466
    assert m1.token_count == 3809
    assert m1.complexity == 92

    assert len(m1.methods) == 46


def test_metrics_not_supported_file():
    sc = 'asd !&%@*&^@\n jjdkj'

    diff_and_sc = {
        'diff': '',
        'source_code': sc
    }

    m1 = Modification('test-repos/test6/NotSupported.pdf',
                      "test-repos/test6/NotSupported.pdf",
                      ModificationType.MODIFY, diff_and_sc)

    assert m1.nloc == 2
    assert len(m1.methods) == 0


def test_filepahs():
    gr = GitRepository('test-repos/test7')
    c = gr.get_commit('f0f8aea2db50ed9f16332d86af3629ff7780583e')

    mod0 = c.modifications[0]

    assert mod0.filename == 'a.java'
    assert mod0.new_path == str(Path('dir2/a.java'))
    assert mod0.old_path == str(Path('dir2/a.java'))


def test_projectname():
    gr = GitRepository('test-repos/test7')
    c = gr.get_commit('f0f8aea2db50ed9f16332d86af3629ff7780583e')

    assert c.project_name == 'test7'


def test_modification_type_unknown():
    gr = GitRepository('test-repos/git-11')
    c = gr.get_commit('1734d6da01378bad3aade12b52bb4aa8954835dc')

    mod0 = c.modifications[0]

    assert mod0.change_type.name == 'UNKNOWN'

<<<<<<< HEAD
def test_modification_with_more_parents():
    gr = GitRepository('test-repos/test11')
    c = gr.get_commit('ce6bcd987a6a53cc55da7cef9f8bb128adf68741')
    assert len(c.modifications) == 0

    c = gr.get_commit('1b03d13c816f576eb82a8c3e935fbcacff6c2e8d')
    assert len(c.modifications) == 0
=======

def test_eq_commit():
    gr = GitRepository('test-repos/git-11')
    c1 = gr.get_commit('1734d6da01378bad3aade12b52bb4aa8954835dc')
    c2 = gr.get_commit('2c1327f957ba3b2a5e86eaed097b0a425236719e')
    c3 = gr.get_commit('1734d6da01378bad3aade12b52bb4aa8954835dc')
    m1 = gr.get_commit('1734d6da01378bad3aade12b52bb4aa8954835dc'
                       '').modifications[0]
    assert c1 == c3
    assert c1 == c1
    assert c1 != m1
    assert c1 != c2


def test_eq_modifications():
    gr = GitRepository('test-repos/git-1')
    m1 = gr.get_commit('e7d13b0511f8a176284ce4f92ed8c6e8d09c77f2'
                       '').modifications[0]
    m2 = gr.get_commit('e7d13b0511f8a176284ce4f92ed8c6e8d09c77f2'
                       '').modifications[0]
    m3 = gr.get_commit('a4ece0762e797d2e2dcbd471115108dd6e05ff58'
                       '').modifications[0]
    c1 = gr.get_commit('a4ece0762e797d2e2dcbd471115108dd6e05ff58')

    assert m1 == m2
    assert m1 == m1
    assert m1 != m3
    assert m1 != c1

def test_tzoffset():
    gr = GitRepository('test-repos/git-1')
    tz1 = gr.get_commit(
        'e7d13b0511f8a176284ce4f92ed8c6e8d09c77f2').author_timezone
    tz2 = gr.get_commit(
        'e7d13b0511f8a176284ce4f92ed8c6e8d09c77f2').committer_timezone
    assert tz1 == 10800 # -3 hours
    assert tz2 == 10800 # -3 hours

    gr = GitRepository('test-repos/test1')
    tz1 = gr.get_commit(
        'da39b1326dbc2edfe518b90672734a08f3c13458').author_timezone
    tz2 = gr.get_commit(
        'da39b1326dbc2edfe518b90672734a08f3c13458').committer_timezone
    assert tz1 == -7200 # +2 hours
    assert tz2 == -7200 # +2 hours
>>>>>>> 3c396584
<|MERGE_RESOLUTION|>--- conflicted
+++ resolved
@@ -162,7 +162,7 @@
 
     assert mod0.change_type.name == 'UNKNOWN'
 
-<<<<<<< HEAD
+    
 def test_modification_with_more_parents():
     gr = GitRepository('test-repos/test11')
     c = gr.get_commit('ce6bcd987a6a53cc55da7cef9f8bb128adf68741')
@@ -170,7 +170,7 @@
 
     c = gr.get_commit('1b03d13c816f576eb82a8c3e935fbcacff6c2e8d')
     assert len(c.modifications) == 0
-=======
+
 
 def test_eq_commit():
     gr = GitRepository('test-repos/git-11')
@@ -215,5 +215,4 @@
     tz2 = gr.get_commit(
         'da39b1326dbc2edfe518b90672734a08f3c13458').committer_timezone
     assert tz1 == -7200 # +2 hours
-    assert tz2 == -7200 # +2 hours
->>>>>>> 3c396584
+    assert tz2 == -7200 # +2 hours